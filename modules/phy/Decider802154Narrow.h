/*
 * Decider80211.h
 *
 *  Created on: 11.02.2009
 *      Author: karl wessel
 */

#ifndef DECIDER802154NARROW_H_
#define DECIDER802154NARROW_H_

#include <BaseDecider.h>
#include <BaseArp.h>
<<<<<<< HEAD
#include "PhyLayerDetailed.h"
=======
>>>>>>> de314618

/**
 * @brief Decider for the 802.15.4 Narrow band module
 *
 * @ingroup decider
 * @ingroup ieee802154
 * @author Jerome Rousselot, Amre El-Hoiydi, Marc Loebbers, Karl Wessel(port for MiXiM)
 */
class Decider802154Narrow: public BaseDecider {
public:
	enum Decider802154NarrowControlKinds {
		RECEPTION_STARTED=LAST_BASE_DECIDER_CONTROL_KIND,
		LAST_DECIDER802154NARROW_CONTROL_KIND
	};
protected:

    /** @brief This allows us to know on which channel the radio is set. */
	PhyLayerDetailed* phyDetailed;

	/** @brief Start Frame Delimiter length in bits. */
	int sfdLength;

	/** @brief Minimum bit error rate. If SNIR is high, computed ber could be
		higher than maximum radio performance. This value is an upper bound to
		the performance. */
	double BER_LOWER_BOUND;

	/** @brief We store the MAC address in the PHY as it enables us to identify Hidden Terminal problems */
	int myMacAddr;
	/** @brief modulation type */
	std::string modulation;

	/** @name Tracked statistic values.*/
	/*@{*/
	unsigned long nbFramesWithInterference;
	unsigned long nbFramesWithoutInterference;

	unsigned long nbFramesWithInterferenceDropped;
	unsigned long nbFramesWithoutInterferenceDropped;
	unsigned long nbHiddenTerminalOccurences;
	/*@}*/
	/** log minimum snir values of dropped packets */
	cOutVector snirDropped;

	/** log minimum snir values of received packets */
	cOutVector snirReceived;


	/** log snr value each time we enter getBERFromSNR */
	cOutVector snrlog;

	/** log ber value each time we enter getBERFromSNR */
	cOutVector berlog;

protected:
	/** @brief Process a new signal the first time.*/
	virtual simtime_t processNewSignal(AirFrame* frame);

	virtual simtime_t processSignalHeader(AirFrame* frame);

	/**
	 * @brief Process the end of a signal.
	 *
	 * Checks if signal was received correct and sends it
	 * up to the MAC layer.
	 */
	virtual simtime_t processSignalEnd(AirFrame* frame);

	double getBERFromSNR(double snr);

	bool syncOnSFD(AirFrame* frame);

	double evalBER(AirFrame* frame);

	/** @brief Helper function to compute BER from SNR using analytical formulas */
	double n_choose_k(int n, int k);

public:

	/**
	 * @brief Initializes the Decider with a pointer to its PhyLayer and
	 * specific values for threshold and sensitivity
	 */
	Decider802154Narrow(DeciderToPhyInterface* phy,
						int myIndex,
						bool debug,
						int sfdLength,
						double BER_LOWER_BOUND,
						const std::string& modulation):
		BaseDecider(phy, 0, myIndex, debug),
		sfdLength(sfdLength),
		BER_LOWER_BOUND(BER_LOWER_BOUND),
		modulation(modulation),
		nbFramesWithInterference(0),
		nbFramesWithoutInterference(0),
		nbFramesWithInterferenceDropped(0),
		nbFramesWithoutInterferenceDropped(0),
		nbHiddenTerminalOccurences(0)
	{
		//TODO: publish initial rssi/channel state
		//TODO: trace noise level, snr and rssi to vectors
<<<<<<< HEAD
		myMacAddr = myIndex+1;  // quick hack to enable overhearing detection. We cannot call findSubModule bc we are not a module.
        //BaseArp* arp = FindModule<BaseArp*>::findSubModule(getParentModule()->getParentModule());
        //myMacAddr = arp->myMacAddr(this);
=======
>>>>>>> de314618
		snirDropped.setName("snirDropped");
		snirReceived.setName("snirReceived");
		berlog.setName("berlog");
		snrlog.setName("snrlog");
<<<<<<< HEAD
		phyDetailed = dynamic_cast<PhyLayerDetailed*>(phy);
=======
>>>>>>> de314618
	}

	virtual ~Decider802154Narrow() {};

	/**
	 * @brief Method to be called by an OMNeT-module during its own finish(),
	 * to enable a decider to do some things.
	 */
	virtual void finish();
};

#endif /* DECIDER80211_H_ */<|MERGE_RESOLUTION|>--- conflicted
+++ resolved
@@ -10,10 +10,7 @@
 
 #include <BaseDecider.h>
 #include <BaseArp.h>
-<<<<<<< HEAD
 #include "PhyLayerDetailed.h"
-=======
->>>>>>> de314618
 
 /**
  * @brief Decider for the 802.15.4 Narrow band module
@@ -41,8 +38,6 @@
 		the performance. */
 	double BER_LOWER_BOUND;
 
-	/** @brief We store the MAC address in the PHY as it enables us to identify Hidden Terminal problems */
-	int myMacAddr;
 	/** @brief modulation type */
 	std::string modulation;
 
@@ -53,7 +48,6 @@
 
 	unsigned long nbFramesWithInterferenceDropped;
 	unsigned long nbFramesWithoutInterferenceDropped;
-	unsigned long nbHiddenTerminalOccurences;
 	/*@}*/
 	/** log minimum snir values of dropped packets */
 	cOutVector snirDropped;
@@ -110,25 +104,15 @@
 		nbFramesWithInterference(0),
 		nbFramesWithoutInterference(0),
 		nbFramesWithInterferenceDropped(0),
-		nbFramesWithoutInterferenceDropped(0),
-		nbHiddenTerminalOccurences(0)
+		nbFramesWithoutInterferenceDropped(0)
 	{
 		//TODO: publish initial rssi/channel state
 		//TODO: trace noise level, snr and rssi to vectors
-<<<<<<< HEAD
-		myMacAddr = myIndex+1;  // quick hack to enable overhearing detection. We cannot call findSubModule bc we are not a module.
-        //BaseArp* arp = FindModule<BaseArp*>::findSubModule(getParentModule()->getParentModule());
-        //myMacAddr = arp->myMacAddr(this);
-=======
->>>>>>> de314618
 		snirDropped.setName("snirDropped");
 		snirReceived.setName("snirReceived");
 		berlog.setName("berlog");
 		snrlog.setName("snrlog");
-<<<<<<< HEAD
 		phyDetailed = dynamic_cast<PhyLayerDetailed*>(phy);
-=======
->>>>>>> de314618
 	}
 
 	virtual ~Decider802154Narrow() {};
