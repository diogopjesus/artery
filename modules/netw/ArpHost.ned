--- conflicted
+++ resolved
@@ -6,12 +6,7 @@
 simple ArpHost extends BaseArp
 {
     parameters:
-<<<<<<< HEAD
         @class(ArpHost);
-	int offset = default(0);  // Adds an offset to node addresses
-=======
-        @class(ArpHost);        
         bool debug = default(false); 	// enable debugging for this module
 		int offset = default(0);  		// Adds an offset to node addresses
->>>>>>> de314618
 }
